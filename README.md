# RTM Inference Toolbox 🚀 with ONNX

## 🫰 Overview

Code mostly adopted from four repos -> [ultralytics](https://github.com/ultralytics/ultralytics), [mmdeploy](https://github.com/open-mmlab/mmdeploy), [mmdetection](https://github.com/open-mmlab/mmdetection), [mmpose](https://github.com/open-mmlab/mmpose).

Supported Detectors: [rtmdet-s](./rtm/model/rtmdet-s/), [rtmdet-m](./rtm/model/rtmdet-m/), [rtmdet-l](./rtm/model/rtmdet-l/) \
Supported Pose Estimators: [rtmpose-s](./rtm/model/rtmpose-s/), [rtmpose-m](./rtm/model/rtmpose-m/), [rtmpose-l](./rtm/model/rtmpose-l/) \
Supported Trackers: [bytetrack](./rtm/trackers/byte_tracker.py), [botsort](./rtm/trackers/bot_sort.py)

## 👉 Getting Started

### Mac (CPU only)

```bash
git clone https://github.com/ziqinyeow/rtm
cd rtm
pip install -r requirements.txt

```

### Windows (CPU & CUDA)

```bash
git clone https://github.com/ziqinyeow/rtm
cd rtm
pip3 install torch --index-url https://download.pytorch.org/whl/cu118
pip install mmcv==2.0.0 -f https://download.openmmlab.com/mmcv/dist/cu118/torch2.0/index.html
pip install -r requirements.txt  --no-cache
pip uninstall onnxruntime-gpu
pip install onnxruntime-gpu

```

**OCSORT, StrongSORT, DeepOCSORT is  currently using third party library and yet to be ported natively**

## 🤩 Feel The Magic

### Basic Usage

```python
from rtm import RTM

# Init a rtm model (including rtmdet, rtmpose, tracker)
model = RTM(
    rtmdet="s" | "m" | "l",  # choose 1
    rtmpose="s" | "m" | "l",  # choose 1
<<<<<<< HEAD
    tracker="bytetrack" | "botsort", "ocsort", "strongsort", "deepocsort",  # choose 1
=======
    tracker="bytetrack" | "botsort", | "none",  # choose 1
>>>>>>> d094827c
    device="cpu" | "cuda",  # choose 1
)

# Inference with directory (all the images and videos in the dir will get inference sequentially)
model("data")

# Inference with image
model("data/football.jpeg", verbose=False) # verbose -> disable terminal printing

# Inference with video
model("data/bike.mp4")

# Inference with the YouTube Source
model("https://www.youtube.com/watch?v=1vYvTbDJuFs&ab_channel=PeterGrant", save=True)
```

### Accessing result for each frame: More Flexibility

```python
# Adding custom plot
import cv2
from rtm import RTM, Annotator

model = RTM()
annotator = Annotator(thickness=3, font_color=(128, 128, 128)) # see rtm.utils.plotting

# set show to true -> cv2.imshow the frame (you can use cv2 to plot anything in the frame)
# set plot to false -> if you want to ignore default plot -> see rtm.rtm (line `if plot:`)
for result in model("data/football.jpeg", show=True, plot=False, stream=True):
    # do what ever you want with the data
    im, bboxes, kpts = result.im, result.bboxes, result.kpts

    # e.g custom plot anything using cv2 API
    cv2.putText(
        im, "custom text", (100, 100), cv2.FONT_HERSHEY_SIMPLEX, 1.0, (128, 128, 128)
    )

    # use the annotator class -> see rtm.utils.plotting
    annotator.draw_bboxes(
        im, bboxes, labels=[f"children_{i}" for i in range(len(bboxes))]
    )
    annotator.draw_kpts(im, kpts, thickness=4)
    annotator.draw_skeletons(im, kpts)
```

### Custom Forward Pass: Full Flexibility

```python
# Custom model forward pass
import cv2
import torch
from rtm import RTMDet, RTMPose, Annotator

frame = cv2.imread("data/football.jpeg")
device = "cuda" if torch.cuda.is_available() else "cpu"

# s, m, l
rtmdet = RTMDet("l", device=device)
rtmpose = RTMPose("l", device=device)
annotator = Annotator()


bboxes, scores, labels = rtmdet(frame)  # [[x1, y1, x2, y2], ...], [], []
kpts = rtmpose(frame, bboxes=bboxes)  # shape: (number of human, 17, 2)

annotator.draw_bboxes(frame, bboxes, labels=[f"person_{i}" for i in range(len(bboxes))])
annotator.draw_kpts(frame, kpts, thickness=4)
annotator.draw_skeletons(frame, kpts)

cv2.imshow("frame", frame)
cv2.waitKey(0)
cv2.destroyAllWindows()
```

## Supported Sources

Adopted from ultralytics repository -> see [https://docs.ultralytics.com/modes/predict/](https://docs.ultralytics.com/modes/predict/)

| Source     | Argument                                 | Type                              | Notes                                                                     |
| ---------- | ---------------------------------------- | --------------------------------- | ------------------------------------------------------------------------- |
| image      | 'image.jpg'                              | str or Path                       | Single image file.                                                        |
| URL        | 'https://ultralytics.com/images/bus.jpg' | str                               | URL to an image.                                                          |
| screenshot | 'screen'                                 | str                               | Capture a screenshot.                                                     |
| PIL        | Image.open('im.jpg')                     | PIL.Image                         | HWC format with RGB channels.                                             |
| OpenCV     | cv2.imread('im.jpg')                     | np.ndarray of uint8 (0-255)       | HWC format with BGR channels.                                             |
| numpy      | np.zeros((640,1280,3))                   | np.ndarray of uint8 (0-255)       | HWC format with BGR channels.                                             |
| torch      | torch.zeros(16,3,320,640)                | torch.Tensor of float32 (0.0-1.0) | BCHW format with RGB channels.                                            |
| CSV        | 'sources.csv'                            | str or Path                       | CSV file containing paths to images, videos, or directories.              |
| video      | 'video.mp4'                              | str or Path                       | Video file in formats like MP4, AVI, etc.                                 |
| directory  | 'path/'                                  | str or Path                       | Path to a directory containing images or videos.                          |
| glob       | 'path/\*.jpg'                            | str                               | Glob pattern to match multiple files. Use the \* character as a wildcard. |
| YouTube    | 'https://youtu.be/Zgi9g1ksQHc'           | str                               | URL to a YouTube video.                                                   |
| stream     | 'rtsp://example.com/media.mp4'           | str                               | URL for streaming protocols such as RTSP, RTMP, or an IP address.         |<|MERGE_RESOLUTION|>--- conflicted
+++ resolved
@@ -45,11 +45,7 @@
 model = RTM(
     rtmdet="s" | "m" | "l",  # choose 1
     rtmpose="s" | "m" | "l",  # choose 1
-<<<<<<< HEAD
-    tracker="bytetrack" | "botsort", "ocsort", "strongsort", "deepocsort",  # choose 1
-=======
     tracker="bytetrack" | "botsort", | "none",  # choose 1
->>>>>>> d094827c
     device="cpu" | "cuda",  # choose 1
 )
 
